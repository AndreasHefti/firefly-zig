const std = @import("std");
const aspect = @import("aspect.zig");
const string = @import("string.zig");
const dynarray = @import("dynarray.zig");
const Allocator = std.mem.Allocator;
const Writer = std.io.Writer;
const ArrayList = std.array_list.Managed;

const StringHashMap = std.StringHashMap;

//////////////////////////////////////////////////////////////
//// inari utils public API
//////////////////////////////////////////////////////////////

pub const Index = usize;
pub const CInt = c_int;
pub const CUInt = c_uint;
pub const Float = f32;
pub const Byte = u8;

pub const IntBitMask = usize;

pub const String = string.String;
pub const CString = string.CString;
pub const String0 = string.String0;
pub const StringBuffer = string.StringBuffer;
pub const StringPropertyIterator = string.StringPropertyIterator;
pub const StringAttributeIterator = string.StringAttributeIterator;
pub const StringAttributeMap = string.StringAttributeMap;
pub const StringListIterator = string.StringListIterator;
pub const stringEquals = string.stringEquals;
pub const stringStartsWith = string.stringStartsWith;

pub const AspectGroup = aspect.AspectGroup;

pub const DynArrayError = dynarray.DynArrayError;
pub const DynArray = dynarray.DynArray;
pub const DynIndexArray = dynarray.DynIndexArray;
pub const DynIndexMap = dynarray.DynIndexMap;
<<<<<<< HEAD
=======

>>>>>>> 62378e97
pub const EventDispatch = @import("event.zig").EventDispatch;
pub const BitSet = @import("bitset.zig").BitSet;

pub const EMPTY_STRING: String = "";
pub const UNDEF_INDEX: Index = std.math.maxInt(Index);
pub const IndexFormatter = struct {
    index: Index,

    pub fn format(
        self: IndexFormatter,
        comptime _: []const u8,
        _: std.fmt.FormatOptions,
        writer: anytype,
    ) !void {
        if (self.index == UNDEF_INDEX) {
            try writer.print("-", .{});
        } else {
            try writer.print("{d}", .{self.index});
        }
    }
};

pub inline fn usize_i32(v: usize) i32 {
    return @as(i32, @intCast(v));
}

pub inline fn i32_usize(v: i32) usize {
    if (v < 0) return 0;
    return @as(usize, @intCast(v));
}

pub inline fn i64_usize(v: i64) usize {
    if (v < 0) return 0;
    return @as(usize, @intCast(v));
}

pub inline fn usize_i64(v: usize) i64 {
    return @as(i64, @intCast(v));
}

pub inline fn usize_f32(v: usize) f32 {
    return @as(f32, @floatFromInt(v));
}

pub inline fn f32_usize(v: f32) usize {
    if (v < 0) return 0;
    return @as(usize, @intFromFloat(v));
}

pub inline fn cint_usize(v: c_int) usize {
    if (v < 0) return 0;
    return @as(usize, @intCast(v));
}

pub inline fn cint_float(v: c_int) Float {
    return @as(Float, @floatFromInt(v));
}

pub inline fn usize_cint(v: usize) c_int {
    return @as(c_int, @intCast(v));
}

pub inline fn f32_cint(v: f32) c_int {
    return @as(c_int, @intCast(f32_usize(v)));
}

pub inline fn maskBit(index: usize) usize {
    return @as(usize, 1) << @as(std.math.Log2Int(usize), @truncate(index));
}

pub inline fn setBit(index: usize, mask: IntBitMask) usize {
    return mask | maskBit(index);
}

pub fn setBits(bits: anytype) usize {
    var res: usize = 0;
    inline for (bits) |b| {
        res |= maskBit(b);
    }
    return res;
}

pub fn resetBit(index: usize, mask: IntBitMask) usize {
    return mask & ~maskBit(index);
}

pub inline fn digit(num: usize, position: u8) u8 {
    return std.fmt.digitToChar(
        @as(u8, @intCast(@mod(num / std.math.pow(usize, 10, position), 10))),
        std.fmt.Case.lower,
    );
}

pub inline fn parseBoolean(value: ?String) bool {
    if (value) |v| {
        if (v.len == 0)
            return false;
        return v[0] != '0' or stringEquals("true", v) or stringEquals("TRUE", v);
    }
    return false;
}

pub inline fn parseFloat(value: ?String) Float {
    if (value) |v| {
        if (v.len == 0) return 0;
        return std.fmt.parseFloat(Float, v) catch 0;
    }
    return 0;
}

pub inline fn parseName(value: ?String) ?String {
    if (value) |v| {
        if (v.len == 0) return null;
        if (std.mem.eql(u8, v, "-")) return null;
        return v;
    }
    return null;
}

pub fn getNullPointer(comptime T: type) *const ?T {
    const t: ?T = null;
    return &t;
}

pub fn enumByName(comptime E: type, name: ?String) ?E {
    if (name) |n| {
        const e = std.enums.values(E);
        for (0..e.len) |i| {
            if (stringEquals(@tagName(e[i]), n))
                return @enumFromInt(i);
        }
    }
    return null;
}

<<<<<<< HEAD
pub const HALF_PI: Float = std.math.pi / 2.0;
pub const TAU: Float = 2 * std.math.pi;

pub const BitOperation = *const fn (bool, bool) callconv(.@"inline") bool;
=======
//////////////////////////////////////////////////////////////
//// Geometry Utils functions
//////////////////////////////////////////////////////////////

pub const HALF_PI: Float = std.math.pi / 2.0;
pub const TAU: Float = 2 * std.math.pi;

pub const BitOperation = *const fn (bool, bool) callconv(.Inline) bool;
>>>>>>> 62378e97
pub inline fn bitOpAND(b1: bool, b2: bool) bool {
    return b1 and b2;
}
pub inline fn bitOpOR(b1: bool, b2: bool) bool {
    return b1 or b2;
}
pub inline fn bitOpXOR(b1: bool, b2: bool) bool {
    return b1 != b2;
}

<<<<<<< HEAD
//////////////////////////////////////////////////////////////
//// Geometry Utils
//////////////////////////////////////////////////////////////

=======
>>>>>>> 62378e97
/// Two dimensional vector of i32 values
pub const Vector2i = @Vector(2, CInt);
/// Three dimensional vector of i32 values
pub const Vector3i = @Vector(3, CInt);
/// Four Two dimensional vector of i32 values
pub const Vector4i = @Vector(4, CInt);

/// Two dimensional vector of i32 values
pub const Vector2ui = @Vector(2, usize);
/// Three dimensional vector of i32 values
pub const Vector3ui = @Vector(3, usize);
/// Four Two dimensional vector of i32 values
pub const Vector4ui = @Vector(4, usize);

/// Two dimensional vector of f32 values
pub const Vector2f = @Vector(2, Float);
/// Three dimensional vector of f32 values
pub const Vector3f = @Vector(3, Float);
/// Four Two dimensional vector of f32 values
pub const Vector4f = @Vector(4, Float);

/// Integer rectangle as Vector4 i32 [0]-->x [1]-->y [2]-->width [3]-->height
pub const RectI = Vector4i;
/// Float rectangle as Vector4 f32 [0]-->x [1]-->y [2]-->width [3]-->height
pub const RectF = Vector4f;
/// Integer Position as Vector2 i32 [0]-->x [1]-->y
pub const PosI = Vector2i;
/// Float Position as Vector2 f32 [0]-->x [1]-->y
pub const PosF = Vector2f;

pub const CircleI = Vector3i;
pub const CircleF = Vector3f;

pub const ClipI = @Vector(4, usize);

pub const NEG_VEC2I = Vector2i{ -1, -1 };
pub const NEG_VEC3I = Vector3i{ -1, -1, -1 };
pub const NEG_VEC4I = Vector4i{ -1, -1, -1, -1 };
pub const NEG_VEC2F = Vector2f{ -1, -1 };
pub const NEG_VEC3F = Vector3f{ -1, -1, -1 };
pub const NEG_VEC4F = Vector4f{ -1, -1, -1, -1 };

pub inline fn lerpF(a: Float, b: Float, t: Float) Float {
    return (1 - t) * a + t * b;
}

pub inline fn lerpFMonotonic(a: Float, b: Float, t: Float) Float {
    return if (t <= 0.5) a + (b - a) * t else b + (b - a) * (t - 1.0);
}

pub inline fn lerpV2F(a: Vector2f, b: Vector2f, t: Float) Vector2f {
    return @as(Vector2f, @splat(1 - t)) * a + @as(Vector2f, @splat(t)) * b;
}

pub fn lerp(comptime T: type, a: @TypeOf(T), b: @TypeOf(T), t: Float) @TypeOf(T) {
    return @as(T, @splat(1 - t)) * a + @as(T, @splat(t)) * b;
}

pub inline fn posF_usize_RectF(posF: ?PosF, w: usize, h: usize) ?RectF {
    if (posF) |pf| {
        return .{ pf[0], pf[1], usize_f32(w), usize_f32(h) };
    }
    return null;
}

pub inline fn parseUsize(value: ?String) usize {
    if (value) |v|
        return std.fmt.parseInt(usize, v, 10) catch 0;
    return 0;
}

pub inline fn parsePosI(value: ?String) ?PosI {
    if (value) |v| {
        if (v.len == 0) return null;
        var it = std.mem.splitScalar(u8, v, ',');
        return .{
            if (it.next()) |n| std.fmt.parseInt(c_int, n) catch return null else return null,
            if (it.next()) |n| std.fmt.parseInt(c_int, n) catch return null else return null,
        };
    }
    return null;
}

pub inline fn parsePosF(value: ?String) ?PosF {
    if (value) |v| {
        if (v.len == 0) return null;
        var it = std.mem.splitScalar(u8, v, ',');
        return .{
            if (it.next()) |n| std.fmt.parseFloat(Float, n) catch return null else return null,
            if (it.next()) |n| std.fmt.parseFloat(Float, n) catch return null else return null,
        };
    }
    return null;
}

pub inline fn parsePosFSep(x: ?String, y: ?String) ?PosF {
    if (x == null and y == null) return null;
    return .{
        std.fmt.parseFloat(Float, x.?) catch 0,
        std.fmt.parseFloat(Float, y.?) catch 0,
    };
}

pub inline fn parseRectF(value: ?String) ?RectF {
    if (value) |v| {
        if (v.len == 0) return null;
        var it = std.mem.splitScalar(u8, v, ',');
        return .{
            if (it.next()) |n| std.fmt.parseFloat(Float, n) catch return null else return null,
            if (it.next()) |n| std.fmt.parseFloat(Float, n) catch return null else return null,
            if (it.next()) |n| std.fmt.parseFloat(Float, n) catch return null else return null,
            if (it.next()) |n| std.fmt.parseFloat(Float, n) catch return null else return null,
        };
    }
    return null;
}

pub inline fn parseColor(value: ?String) ?Color {
    if (value) |v| {
        if (v.len == 0) return null;
        var it = std.mem.splitScalar(u8, v, ',');
        return .{
            if (it.next()) |n| parseByte(n) else return null,
            if (it.next()) |n| parseByte(n) else return null,
            if (it.next()) |n| parseByte(n) else return null,
            if (it.next()) |n| parseByte(n) else return null,
        };
    }
    return null;
}

pub inline fn parseByte(value: ?String) Byte {
    if (value) |b| return std.fmt.parseInt(Byte, b, 10) catch return 0;
    return 0;
}

pub inline fn rectIFromRectF(rect: RectF) RectI {
    return .{
        @intFromFloat(@floor(rect[0])),
        @intFromFloat(@floor(rect[1])),
        @intFromFloat(@ceil(rect[2])),
        @intFromFloat(@ceil(rect[3])),
    };
}

pub inline fn rectFFromRectI(rect: RectI) RectF {
    return .{
        @floatFromInt(rect[0]),
        @floatFromInt(rect[1]),
        @floatFromInt(rect[2]),
        @floatFromInt(rect[3]),
    };
}

pub inline fn rectIToClip(rect: RectI) ClipI {
    return .{
        i32_usize(rect[0]),
        i32_usize(rect[1]),
        i32_usize(rect[2]),
        i32_usize(rect[3]),
    };
}

pub inline fn rectFToClip(rect: RectF) ClipI {
    return .{
        @intFromFloat(@floor(rect[0])),
        @intFromFloat(@floor(rect[1])),
        @intFromFloat(@ceil(rect[2])),
        @intFromFloat(@ceil(rect[3])),
    };
}

pub inline fn posIFromPosF(pos: PosF) PosI {
    return .{
        @intFromFloat(@floor(pos[0])),
        @intFromFloat(@floor(pos[1])),
    };
}

pub inline fn posFFromPosI(pos: PosI) PosF {
    return .{
        @floatFromInt(pos[0]),
        @floatFromInt(pos[1]),
    };
}

pub inline fn areaRectI(r: RectI) CInt {
    return r[2] * r[3];
}

pub inline fn areaRectF(r: RectF) Float {
    return r[2] * r[3];
}

pub fn containsRectI(r: RectI, x: CInt, y: CInt) bool {
    return x >= r[0] and y >= r[1] and x < r[0] + r[2] and y < r[1] + r[3];
}

pub fn containsRectF(r: RectF, x: Float, y: Float) bool {
    return x >= r[0] and y >= r[1] and x < r[0] + r[2] and y < r[1] + r[3];
}

pub fn containsCircI(c: CircleI, x: CInt, y: CInt) bool {
    const dx = c[0] - x;
    const dy = c[1] - y;
    return std.math.sqrt(cint_usize(dx * dx + dy * dy)) < c[2];
}

pub fn containsCircF(c: CircleF, x: Float, y: Float) bool {
    const dx = c[0] - x;
    const dy = c[1] - y;
    return std.math.sqrt(dx * dx + dy * dy) < c[2];
}

pub fn intersectsRectI(r1: RectI, r2: RectI) bool {
    return !(r2[0] >= r1[0] + r1[2] or r2[0] + r2[2] <= r1[0] or r2[1] >= r1[1] + r1[3] or r2[1] + r2[3] <= r1[1]);
}

pub fn intersectsRectF(r1: RectF, r2: RectF) bool {
    return !(r2[0] >= r1[0] + r1[2] or r2[0] + r2[2] <= r1[0] or r2[1] >= r1[1] + r1[3] or r2[1] + r2[3] <= r1[1]);
}

pub fn intersectsRectIOffset(r1: RectI, r2: RectI, offset: Vector2i) bool {
    const r1x = r1[0] + offset[0];
    const r1y = r1[1] + offset[1];
    return !(r2[0] >= r1x + r1[2] or r2[0] + r2[2] <= r1x or r2[1] >= r1y + r1[3] or r2[1] + r2[3] <= r1y);
}

pub fn intersectsRectFOffset(r1: RectF, r2: RectF, offset: Vector2f) bool {
    const r1x = r1[0] + offset[0];
    const r1y = r1[1] + offset[1];
    return !(r2[0] >= r1x + r1[2] or r2[0] + r2[2] <= r1x or r2[1] >= r1y + r1[3] or r2[1] + r2[3] <= r1y);
}

pub fn intersectsCI(c1: CircleI, c2: CircleI) bool {
    const dx = (c1[0] + c1[2]) - (c2[0] + c2[2]);
    const dy = (c1[1] + c1[2]) - (c2[1] + c2[2]);
    return std.math.sqrt(dx * dx + dy * dy) < c1[3] + c2[3];
}

pub fn intersectsCF(c1: CircleF, c2: CircleF) bool {
    const dx = (c1[0] + c1[2]) - (c2[0] + c2[2]);
    const dy = (c1[1] + c1[2]) - (c2[1] + c2[2]);
    return std.math.sqrt(dx * dx + dy * dy) < c1[2] + c2[2];
}

pub fn intersectsCIOffset(c1: CircleI, c2: CircleI, offset: Vector2i) bool {
    const dx = (c1[0] + offset[0] + c1[2]) - (c2[0] + c2[2]);
    const dy = (c1[1] + offset[1] + c1[2]) - (c2[1] + c2[2]);
    return std.math.sqrt(dx * dx + dy * dy) < c1[2] + c2[2];
}

pub fn intersectsCFOffset(c1: CircleF, c2: CircleF, offset: Vector2f) bool {
    const dx = (c1[0] + offset[0] + c1[2]) - (c2[0] + c2[2]);
    const dy = (c1[1] + offset[1] + c1[2]) - (c2[1] + c2[2]);
    return std.math.sqrt(dx * dx + dy * dy) < c1[2] + c2[2];
}

pub fn intersectsCRI(c: CircleI, r: RectI) bool {
    const dx = c[0] - r[0] - @divTrunc(r[2], 2);
    const dy = c[1] - r[1] - @divTrunc(r[3], 2);

    if (dx > c[2] or dy > c[2])
        return false;

    return if (dx <= 0 or dy <= 0)
        true
    else
        dx * dx + dy * dy <= c[2] * c[2];
}

pub fn intersectsCRF(c: CircleF, r: RectF) bool {
    const dx = c[0] - r[0] - r[2] / 2;
    const dy = c[1] - r[1] - r[3] / 2;

    if (dx > c[2] or dy > c[2])
        return false;

    return if (dx <= 0 or dy <= 0)
        true
    else
        dx * dx + dy * dy <= c[2] * c[2];
}

pub fn intersectsCRIOffset(c: CircleI, r: RectI, offset: Vector2i) bool {
    const dx = @abs(c[0] + offset[0] - r[0]) - r[2] / 2;
    const dy = @abs(c[1] + offset[1] - r[1]) - r[3] / 2;

    if (dx > c[2] or dy > c[2])
        return false;

    return if (dx <= 0 or dy <= 0)
        true
    else
        dx * dx + dy * dy <= c[2] * c[2];
}

pub fn intersectsCRFOffset(c: CircleF, r: RectF, offset: Vector2f) bool {
    const dx = @abs(c[0] + offset[0] - r[0]) - r[2] / 2;
    const dy = @abs(c[1] + offset[1] - r[1]) - r[3] / 2;

    if (dx > c[2] or dy > c[2])
        return false;

    return if (dx <= 0 or dy <= 0)
        true
    else
        dx * dx + dy * dy <= c[2] * c[2];
}

pub fn intersectionRectI(r1: RectI, r2: RectI, result: *RectI) void {
    result[0] = @max(r1[0], r2[0]);
    result[1] = @max(r1[1], r2[1]);
    const x2 = @min(r1[0] + r1[2] - 1, r2[0] + r2[2] - 1);
    const y2 = @min(r1[1] + r1[3] - 1, r2[1] + r2[3] - 1);
    result[2] = @max(0, x2 - result[0] + 1);
    result[3] = @max(0, y2 - result[1] + 1);
}

pub fn intersectionRectF(r1: RectF, r2: RectF, result: *RectF) void {
    result[0] = @max(r1[0], r2[0]);
    result[1] = @max(r1[1], r2[1]);
    const x2 = @min(r1[0] + r1[2] - 1, r2[0] + r2[2] - 1);
    const y2 = @min(r1[1] + r1[3] - 1, r2[1] + r2[3] - 1);
    result[2] = @max(0, x2 - result[0] + 1);
    result[3] = @max(0, y2 - result[1] + 1);
}

pub fn getIntersectionRectI(r1: RectI, r2: RectI) RectI {
    const x1 = @max(r1[0], r2[0]);
    const y1 = @max(r1[1], r2[1]);
    const x2 = @min(r1[0] + r1[2] - 1, r2[0] + r2[2] - 1);
    const y2 = @min(r1[1] + r1[3] - 1, r2[1] + r2[3] - 1);

    return RectI{ x1, y1, @max(0, x2 - x1 + 1), @max(0, y2 - y1 + 1) };
}

pub fn getIntersectionRectF(r1: RectF, r2: RectF) RectF {
    const x1 = @max(r1[0], r2[0]);
    const y1 = @max(r1[1], r2[1]);
    const x2 = @min(r1[0] + r1[2] - 1, r2[0] + r2[2] - 1);
    const y2 = @min(r1[1] + r1[3] - 1, r2[1] + r2[3] - 1);

    return RectF{ x1, y1, @max(0, x2 - x1 + 1), @max(0, y2 - y1 + 1) };
}

pub fn getIntersectionNormalizedI(r1: RectI, r2: RectI) ClipI {
    const x1 = @max(r1[0], r2[0]);
    const y1 = @max(r1[1], r2[1]);
    const x2 = @min(r1[0] + r1[2] - 1, r2[0] + r2[2] - 1);
    const y2 = @min(r1[1] + r1[3] - 1, r2[1] + r2[3] - 1);

    return ClipI{ 0, 0, @max(0, x2 - x1 + 1), @max(0, y2 - y1 + 1) };
}

pub fn isRegionRectI(r1: RectI) bool {
    return r1[2] > 0 and r1[3] > 0;
}

pub fn isRegionRectF(r1: RectF) bool {
    return r1[2] > 0 and r1[3] > 0;
}

/// n' = v0+(v1−v0 / r1−r0)(n−r0)
pub fn transformRange(n: Float, r0: Float, r1: Float, v0: Float, v1: Float) Float {
    return v0 + ((v1 - v0) / (r1 - r0)) * (n - r0);
}

/// Color as Vector4u8
pub const Color = @Vector(4, Byte);

pub inline fn hasColor(color: ?Color) bool {
    if (color) |c|
        return c[0] != 0 or c[1] != 0 or c[2] != 0;
    return false;
}

pub const Orientation = enum {
    NONE,
    NORTH,
    EAST,
    SOUTH,
    WEST,

    pub fn byName(name: ?String) Orientation {
        if (name) |n| {
            if (stringEquals("NORTH", n)) {
                return .NORTH;
            } else if (stringEquals("EAST", n)) {
                return .EAST;
            } else if (stringEquals("SOUTH", n)) {
                return .SOUTH;
            } else if (stringEquals("WEST", n)) {
                return .WEST;
            }
        }
        return .NONE;
    }
};

pub const Direction = struct {
    id: usize = 0,
    /// horizontal direction component
    horizontal: Orientation = .NONE,
    /// vertical direction component
    vertical: Orientation = .NONE,

    pub const NO_DIRECTION = Direction{ .id = 0, .horizontal = .NONE, .vertical = .NONE };
    pub const NORTH = Direction{ .id = 1, .horizontal = .NONE, .vertical = .NORTH };
    pub const NORTH_EAST = Direction{ .id = 2, .horizontal = .EAST, .vertical = .NORTH };
    pub const EAST = Direction{ .id = 3, .horizontal = .EAST, .vertical = .NONE };
    pub const SOUTH_EAST = Direction{ .id = 4, .horizontal = .EAST, .vertical = .SOUTH };
    pub const SOUTH = Direction{ .id = 5, .horizontal = .NONE, .vertical = .SOUTH };
    pub const SOUTH_WEST = Direction{ .id = 6, .horizontal = .WEST, .vertical = .SOUTH };
    pub const WEST = Direction{ .id = 7, .horizontal = .WEST, .vertical = .NONE };
    pub const NORTH_WEST = Direction{ .id = 8, .horizontal = .WEST, .vertical = .NORTH };
};

fn angleX(v: Vector2f) Float {
    return std.math.atan2(v[1], v[0]);
}
fn angleY(v: Vector2f) Float {
    return std.math.atan2(v[0], v[1]);
}
fn radToDeg(r: Float, invert: bool) Float {
    return if (invert)
        -r * (180.0 / std.math.pi)
    else
        r * (180.0 / std.math.pi);
}

// vec math...
pub fn magnitude2i(v: *Vector2i) f32 {
    return @sqrt(@as(f32, @floatFromInt(v[0] * v[0] + v[1] * v[1])));
}
pub fn magnitude3i(v: *Vector3i) f32 {
    return @sqrt(@as(f32, @floatFromInt(v[0] * v[0] + v[1] * v[1] + v[2] * v[2])));
}
pub fn magnitude4i(v: *Vector4i) f32 {
    return @sqrt(@as(f32, @floatFromInt(v[0] * v[0] + v[1] * v[1] + v[2] * v[2] + v[3] * v[3])));
}
pub fn magnitude2f(v: *Vector2f) f32 {
    return @sqrt(v[0] * v[0] + v[1] * v[1]);
}
pub fn magnitude3f(v: *Vector3f) f32 {
    return @sqrt(v[0] * v[0] + v[1] * v[1] + v[2] * v[2]);
}
pub fn magnitude4f(v: *Vector4f) f32 {
    return @sqrt(v[0] * v[0] + v[1] * v[1] + v[2] * v[2] + v[3] * v[3]);
}

pub fn normalize2i(v: *Vector2i) void {
    const m: i32 = @intFromFloat(magnitude2i(v));
    if (m == 0) {
        v[0] = 0;
        v[1] = 0;
    } else {
        v[0] = @divTrunc(v[0], m);
        v[1] = @divTrunc(v[1], m);
    }
}
pub fn normalize3i(v: *Vector3i) void {
    const m: i32 = @intFromFloat(magnitude3i(v));
    if (m == 0) {
        v[0] = 0;
        v[1] = 0;
        v[2] = 0;
    } else {
        v[0] = @divTrunc(v[0], m);
        v[1] = @divTrunc(v[1], m);
        v[2] = @divTrunc(v[2], m);
    }
}
pub fn normalize4i(v: *Vector4i) void {
    const m: i32 = @intFromFloat(magnitude4i(v));
    if (m == 0) {
        v[0] = 0;
        v[1] = 0;
        v[2] = 0;
        v[3] = 0;
    } else {
        v[0] = @divTrunc(v[0], m);
        v[1] = @divTrunc(v[1], m);
        v[2] = @divTrunc(v[2], m);
        v[3] = @divTrunc(v[3], m);
    }
}

pub fn normalize2f(v: *Vector2f) void {
    const m = magnitude2f(v);
    if (m == 0) {
        v[0] = 0;
        v[1] = 0;
    } else {
        v[0] = v[0] / m;
        v[1] = v[1] / m;
    }
}

pub fn normalize3f(v: *Vector3f) void {
    const m = magnitude3f(v);
    if (m == 0) {
        v[0] = 0;
        v[1] = 0;
        v[2] = 0;
    } else {
        v[0] = v[0] / m;
        v[1] = v[1] / m;
        v[2] = v[2] / m;
    }
}
pub fn normalize4f(v: *Vector4f) void {
    const m = magnitude4f(v);
    if (m == 0) {
        v[0] = 0;
        v[1] = 0;
        v[2] = 0;
        v[3] = 0;
    } else {
        v[0] = v[0] / m;
        v[1] = v[1] / m;
        v[2] = v[2] / m;
        v[3] = v[3] / m;
    }
}

pub fn distance2i(p1: *Vector2i, p2: *Vector2i) f32 {
    const dx = p2[0] - p1[0];
    const dy = p2[1] - p1[1];

    return @sqrt(@as(f32, @floatFromInt(dx * dx + dy * dy)));
}

pub fn distance2f(p1: *Vector2f, p2: *Vector2f) f32 {
    const d = p2.* - p1.*;
    return @sqrt(d[0] * d[0] + d[1] * d[1]);
}

//////////////////////////////////////////////////////////////
//// Easing functions
//////////////////////////////////////////////////////////////

pub const Easing = struct {
    _ptr: *anyopaque,
    _f: *const fn (ptr: *anyopaque, Float) Float,

    fn init(ptr: anytype) Easing {
        const T = @TypeOf(ptr);
        const ptr_info = @typeInfo(T);

        const gen = struct {
            pub fn f(pointer: *anyopaque, t: Float) Float {
                const self: T = @ptrCast(@alignCast(pointer));
                return ptr_info.pointer.child.f(self, t);
            }
        };

        return .{
            ._ptr = ptr,
            ._f = gen.f,
        };
    }

    pub fn f(self: Easing, t: Float) Float {
        return self._f(self._ptr, t);
    }

    pub const Linear = Easing.init(&LinearEasing.default);
    pub const Exponential_In = Easing.init(&ExponentialInEasing.default);
    pub const Exponential_Out = Easing.init(&ExponentialOutEasing.default);
    pub const Exponential_In_Out = Easing.init(&ExponentialInOutEasing.default);
    pub const Sin_In = Easing.init(&SinInEasing.default);
    pub const Sin_Out = Easing.init(&SinOutEasing.default);
    pub const Sin_In_Out = Easing.init(&SinInOutEasing.default);
    pub const Circ_In = Easing.init(&CircInEasing.default);
    pub const Circ_Out = Easing.init(&CircOutEasing.default);
    pub const Circ_In_Out = Easing.init(&CircInOutEasing.default);
    pub const Back_In = Easing.init(&BackInEasing.default);
    pub const Back_Out = Easing.init(&BackOutEasing.default);
    pub const Elastic_In = Easing.init(&ElasticInEasing.default);
    pub const Elastic_Out = Easing.init(&ElasticOutEasing.default);
    pub const Bounce_In = Easing.init(&BounceInEasing.default);
    pub const Bounce_Out = Easing.init(&BounceOutEasing.default);
    pub const Quad_In = Easing.init(&PolyInEasing.quad);
    pub const Cubic_In = Easing.init(&PolyInEasing.cubic);
    pub const Quart_In = Easing.init(&PolyInEasing.quart);
    pub const Quint_In = Easing.init(&PolyInEasing.quint);
    pub const Quad_Out = Easing.init(&PolyOutEasing.quad);
    pub const Cubic_Out = Easing.init(&PolyOutEasing.cubic);
    pub const Quart_Out = Easing.init(&PolyOutEasing.quart);
    pub const Quint_Out = Easing.init(&PolyOutEasing.quint);
    pub const Quad_In_Out = Easing.init(&PolyInOutEasing.quad);
    pub const Cubic_In_Out = Easing.init(&PolyInOutEasing.cubic);
    pub const Quart_In_Out = Easing.init(&PolyInOutEasing.quart);
    pub const Quint_In_Out = Easing.init(&PolyInOutEasing.quint);
};

const LinearEasing = struct {
    var default = LinearEasing{};

    fn f(_: *LinearEasing, t: Float) Float {
        return t;
    }
};

const ExponentialInEasing = struct {
    var default = ExponentialInEasing{};

    fn f(_: *ExponentialInEasing, t: Float) Float {
        return std.math.pow(Float, 2, 10.0 * t - 10.0);
    }
};

const ExponentialOutEasing = struct {
    var default = ExponentialOutEasing{};

    fn f(_: *ExponentialOutEasing, t: Float) Float {
        return 1 - std.math.pow(Float, 2, -10.0 * t);
    }
};

const ExponentialInOutEasing = struct {
    var default = ExponentialInOutEasing{};

    fn f(_: *ExponentialInOutEasing, t: Float) Float {
        const tt = t * 2;
        return if (tt <= 1)
            std.math.pow(Float, 2, 10 * tt - 10) / 2
        else
            (2 - std.math.pow(Float, 2, 10.0 - 10.0 * tt)) / 2;
    }
};

const SinInEasing = struct {
    var default = SinInEasing{};

    fn f(_: *SinInEasing, t: Float) Float {
        return 1 - std.math.cos(t * HALF_PI);
    }
};

const SinOutEasing = struct {
    var default = SinOutEasing{};

    fn f(_: *SinOutEasing, t: Float) Float {
        return std.math.sin(t * HALF_PI);
    }
};

const SinInOutEasing = struct {
    var default = SinInOutEasing{};

    fn f(_: *SinInOutEasing, t: Float) Float {
        return (1 - std.math.cos(std.math.pi * t)) / 2;
    }
};

const CircInEasing = struct {
    var default = CircInEasing{};

    fn f(_: *CircInEasing, t: Float) Float {
        return 1 - std.math.sqrt(1 - t * t);
    }
};

const CircOutEasing = struct {
    var default = CircOutEasing{};

    fn f(_: *CircOutEasing, t: Float) Float {
        const tt = t - 1;
        return std.math.sqrt(1 - tt * tt);
    }
};

const CircInOutEasing = struct {
    var default = CircInOutEasing{};

    fn f(_: *CircInOutEasing, t: Float) Float {
        const tt = t * 2;
        if (tt <= 1) {
            return (1 - std.math.sqrt(1 - tt * tt)) / 2.0;
        } else {
            const ttt = tt - 2;
            return (std.math.sqrt(1 - ttt * ttt) + 1) / 2.0;
        }
    }
};

pub fn createEasing(instance: anytype, allocator: std.mem.Allocator) Easing {
    const t = allocator.create(@TypeOf(instance)) catch unreachable;
    t.* = instance;
    return Easing.init(t);
}

pub fn easingBackIn(back_factor: Float, allocator: std.mem.Allocator) Easing {
    var t = allocator.create(BackInEasing) catch unreachable;
    t.back_factor = back_factor;
    return Easing.init(t);
}

pub const BackInEasing = struct {
    var default = BackInEasing{};

    back_factor: Float = 1.70158,

    fn f(self: *BackInEasing, t: Float) Float {
        return t * t * ((self.back_factor + 1) * t - self.back_factor);
    }
};

const BackOutEasing = struct {
    var default = BackOutEasing{};

    back_factor: Float = 1.70158,

    fn f(self: *BackOutEasing, t: Float) Float {
        const tt = t - 1;
        return tt * tt * ((self.back_factor + 1) * tt + self.back_factor) + 1;
    }
};

const ElasticInEasing = struct {
    var default = ElasticInEasing{};

    amplitude: Float = 1,
    period: Float = 0.3,

    fn f(self: *ElasticInEasing, t: Float) Float {
        const a = if (self.amplitude >= 1) self.amplitude else 1;
        const p = self.period / TAU;
        const s = std.math.asin(1 / a) * p;
        const tt = t - 1;
        return a * std.math.pow(Float, 2, 10 * tt) * std.math.sin((s - tt) / p);
    }
};

const ElasticOutEasing = struct {
    var default = ElasticOutEasing{};

    amplitude: Float = 1,
    period: Float = 0.3,

    fn f(self: *ElasticOutEasing, t: Float) Float {
        const a = if (self.amplitude >= 1) self.amplitude else 1;
        const p = self.period / TAU;
        const s: Float = std.math.asin(1 / a) * p;
        const tt: Float = t + 1;
        return 1.0 - (a * std.math.pow(Float, 2, -10 * tt) * std.math.sin((tt + s) / p));
    }
};

const BounceInEasing = struct {
    var default = BounceInEasing{};

    b1: Float = 4.0 / 11.0,
    b2: Float = 6.0 / 11.0,
    b3: Float = 8.0 / 11.0,
    b4: Float = 3.0 / 4.0,
    b5: Float = 9.0 / 11.0,
    b6: Float = 10.0 / 11.0,
    b7: Float = 15.0 / 16.0,
    b8: Float = 21.0 / 22.0,
    b9: Float = 63.0 / 64.0,

    fn f(self: *BounceInEasing, t: Float) Float {
        const _t: Float = 1.0 - t;
        const b0: Float = 1 / self.b1 / self.b1;

        if (_t < self.b1)
            return 1.0 - (b0 * _t * _t);
        if (_t < self.b3) {
            const tt = _t - self.b2;
            return 1.0 - (b0 * tt * tt + self.b4);
        }
        if (_t < self.b6) {
            const tt = _t - self.b5;
            return 1.0 - (b0 * tt * tt + self.b7);
        }

        const tt = _t - self.b8;
        return 1.0 - (b0 * tt * tt + self.b9);
    }
};

const BounceOutEasing = struct {
    var default = BounceOutEasing{};

    b1: Float = 4.0 / 11.0,
    b2: Float = 6.0 / 11.0,
    b3: Float = 8.0 / 11.0,
    b4: Float = 3.0 / 4.0,
    b5: Float = 9.0 / 11.0,
    b6: Float = 10.0 / 11.0,
    b7: Float = 15.0 / 16.0,
    b8: Float = 21.0 / 22.0,
    b9: Float = 63.0 / 64.0,

    fn f(self: *BounceOutEasing, t: Float) Float {
        const b0: Float = 1.0 / self.b1 / self.b1;
        if (t < self.b1)
            return b0 * t * t;
        if (t < self.b3) {
            const tt = t - self.b2;
            return b0 * tt * tt + self.b4;
        }
        if (t < self.b6) {
            const tt = t - self.b5;
            return b0 * tt * tt + self.b7;
        }

        const tt = t - self.b8;
        return b0 * tt * tt + self.b9;
    }
};

const PolyInEasing = struct {
    var quad = PolyInEasing{};
    var cubic = PolyInEasing{ .exp = 3 };
    var quart = PolyInEasing{ .exp = 4 };
    var quint = PolyInEasing{ .exp = 5 };

    exp: Float = 2,

    fn f(self: *PolyInEasing, t: Float) Float {
        return std.math.pow(Float, t, self.exp);
    }
};

const PolyOutEasing = struct {
    var quad = PolyOutEasing{ .exp = 2 };
    var cubic = PolyOutEasing{ .exp = 3 };
    var quart = PolyOutEasing{ .exp = 4 };
    var quint = PolyOutEasing{ .exp = 5 };

    exp: Float,

    fn f(self: *PolyOutEasing, t: Float) Float {
        return 1 - (std.math.pow(Float, 1 - t, self.exp));
    }
};

const PolyInOutEasing = struct {
    var quad = PolyInOutEasing{ .exp = 2 };
    var cubic = PolyInOutEasing{ .exp = 3 };
    var quart = PolyInOutEasing{ .exp = 4 };
    var quint = PolyInOutEasing{ .exp = 5 };

    exp: Float,

    fn f(self: *PolyInOutEasing, t: Float) Float {
        const tt = t * 2;
        return if (tt <= 1)
            std.math.pow(Float, tt, self.exp) / 2
        else
            (2 - std.math.pow(Float, 2.0 - tt, self.exp)) / 2;
    }
};

//////////////////////////////////////////////////////////////
//// Bezier Curve
//////////////////////////////////////////////////////////////

pub const CubicBezierFunction = struct {
    p0: Vector2f,
    p1: Vector2f,
    p2: Vector2f,
    p3: Vector2f,

    pub fn fp(self: *CubicBezierFunction, t: Float, invert: bool) Vector2f {
        return if (invert)
            vt(self.p3, self.p2, self.p1, self.p0, t)
        else
            vt(self.p0, self.p1, self.p2, self.p3, t);
    }

    pub fn fax(self: *CubicBezierFunction, t: Float, invert: bool) Float {
        return if (invert)
            ax(self.p3, self.p2, self.p1, self.p0, t)
        else
            ax(self.p0, self.p1, self.p2, self.p3, t);
    }

    //  u = 1f - t
    //
    //  s0 = u * u * u
    //  s1 = 3.0 * u * u * t
    //  s2 = 3.0 * u * t * t
    //  s3 = t * t * t
    //
    //  v(t) = s0 * v0 + s1 * v1 + s2 * v2 + s3 * v3
    fn vt(v0: Vector2f, v1: Vector2f, v2: Vector2f, v3: Vector2f, t: Float) Vector2f {
        const u: Float = 1.0 - t;
        const s0: Vector2f = @splat(u * u * u);
        const s1: Vector2f = @splat(3.0 * u * u * t);
        const s2: Vector2f = @splat(3.0 * u * t * t);
        const s3: Vector2f = @splat(t * t * t);

        return v0 * s0 + v1 * s1 + v2 * s2 + v3 * s3;
    }

    // v′(t)=u^2 (v1−v0) + 2tu (v2−v1) + t^2 (v3−v2)
    // ax(rad) = atan2(v'.y(t), v'.x(t))
    //
    fn ax(v0: Vector2f, v1: Vector2f, v2: Vector2f, v3: Vector2f, t: Float) Float {
        const u: Float = 1.0 - t;
        const s0: Vector2f = @splat(std.math.pow(Float, u, 2));
        const s1: Vector2f = @splat(2.0 * t * u);
        const s2: Vector2f = @splat(std.math.pow(Float, t, 2.0));

        return angleX(s0 * (v1 - v0) + s1 * (v2 - v1) + s2 * (v3 - v2));
    }
};

pub const BezierSplineSegment = struct {
    duration: usize,
    bezier: CubicBezierFunction,
    easing: Easing = Easing.Linear,
    normalized_time_range: Vector2f = .{ 0, 1 },
};

//////////////////////////////////////////////////////////////
//// Bit Mask
//////////////////////////////////////////////////////////////

pub const BitMask = struct {
    width: usize,
    height: usize,
    bits: BitSet,

    pub fn new(allocator: std.mem.Allocator, width: usize, height: usize) BitMask {
        return BitMask{
            .width = width,
            .height = height,
            .bits = BitSet.newEmpty(allocator, width * height),
        };
    }

    pub fn deinit(self: *BitMask) void {
        self.bits.deinit();
        self.bits = undefined;
    }

    pub fn isEmpty(self: *BitMask) bool {
        return self.bits.nextSetBit(0) == null;
    }

    pub fn fill(self: *BitMask) void {
        self.bits.fill();
    }

    pub fn reset(self: *BitMask, width: usize, height: usize) void {
        self.width = width;
        self.height = height;
        self.bits.clear();
        self.bits.resize(width * height, false);
    }

    pub fn clear(self: *BitMask) void {
        self.bits.clear();
    }

    pub fn count(self: *BitMask) usize {
        return self.bits.count();
    }

    pub fn setBitAt(self: *BitMask, x: usize, y: usize) void {
        if (x >= self.width or y >= self.height)
            return;

        self.bits.set(y * self.width + x);
    }

    pub fn setBitValueAt(self: *BitMask, x: usize, y: usize, value: bool) void {
        if (x >= self.width or y >= self.height)
            return;

        self.bits.setValue(y * self.width + x, value);
    }

    pub fn isBitSetAt(self: BitMask, x: usize, y: usize) bool {
        if (x >= self.width or y >= self.height)
            return false;

        return self.bits.isSet(y * self.width + x);
    }

    pub fn setRectI(self: *BitMask, rect: RectI, value: bool) void {
        if (rect[2] <= 0 or rect[3] <= 0)
            return;

        self.setClip(rectIToClip(.{
            if (rect[0] < 0) 0 else rect[0],
            if (rect[1] < 0) 0 else rect[1],
            if (rect[0] < 0) rect[0] + rect[2] else rect[2],
            if (rect[1] < 0) rect[1] + rect[3] else rect[3],
        }), value);
    }

    pub fn setRectFOffset(self: *BitMask, rect: RectF, offset: Vector2f, value: bool) void {
        setRectF(self, .{ rect[0] + offset[0], rect[1] + offset[1], rect[2], rect[3] }, value);
    }

    pub fn setRectF(self: *BitMask, rect: RectF, value: bool) void {
        if (rect[2] <= 0 or rect[3] <= 0)
            return;

        self.setClip(rectFToClip(.{
            if (rect[0] < 0) 0 else rect[0],
            if (rect[1] < 0) 0 else rect[1],
            if (rect[0] < 0) rect[0] + rect[2] else rect[2],
            if (rect[1] < 0) rect[1] + rect[3] else rect[3],
        }), value);
    }

    pub fn setClip(self: *BitMask, clip: ClipI, value: bool) void {
        if (clip[0] >= self.width or clip[1] >= self.height)
            return; // clip out of range

        for (clip[1]..@min(clip[1] + clip[3], self.height)) |y| {
            for (clip[0]..@min(clip[0] + clip[2], self.width)) |x| {
                self.bits.setValue(y * self.width + x, value);
            }
        }
    }

    pub fn setCircleF(self: *BitMask, circle: CircleF, value: bool) void {
        for (0..self.height) |y| {
            for (0..self.width) |x| {
                if (containsCircF(circle, @floatFromInt(x), @floatFromInt(y)))
                    self.bits.setValue(y * self.width + x, value);
            }
        }
    }

    pub fn setCircleI(self: *BitMask, circle: CircleI, value: bool) void {
        for (0..self.height) |y| {
            for (0..self.width) |x| {
                if (containsCircI(circle, @intCast(x), @intCast(y)))
                    self.bits.setValue(y * self.width + x, value);
            }
        }
    }

    pub fn setIntersectionF(
        self: *BitMask,
        other: BitMask,
        offset: Vector2f,
        comptime bit_op: BitOperation,
    ) void {
        setIntersection(
            self,
            other,
            .{
                @intFromFloat(@floor(offset[0])),
                @intFromFloat(@floor(offset[1])),
            },
            bit_op,
        );
    }

    pub fn setIntersection(
        self: *BitMask,
        other: BitMask,
        offset: ?Vector2i,
        comptime bit_op: BitOperation,
    ) void {
        if (offset) |off| {
            for (0..self.height) |y| {
                for (0..self.width) |x| {
                    const x1: CInt = usize_cint(x) - off[0];
                    const y1: CInt = usize_cint(y) - off[1];
                    if (x1 >= 0 and y1 >= 0 and x1 < other.width and y1 < other.height)
                        self.setBitValueAt(
                            x,
                            y,
                            bit_op(self.isBitSetAt(x, y), other.isBitSetAt(@intCast(x1), @intCast(y1))),
                        );
                }
            }
        } else {
            for (0..self.height) |y|
                for (0..self.width) |x|
                    self.setBitValueAt(x, y, bit_op(self.isBitSetAt(x, y), other.isBitSetAt(x, y)));
        }
    }

    pub fn format(
        self: BitMask,
        comptime _: []const u8,
        _: std.fmt.FormatOptions,
        writer: anytype,
    ) !void {
        try writer.print("BitMask[{any}|{any}]\n", .{ self.width, self.height });
        for (0..self.height) |y| {
            try writer.writeAll("  ");
            for (0..self.width) |x| {
                if (self.isBitSetAt(x, y)) {
                    try writer.writeAll("1,");
                } else {
                    try writer.writeAll("0,");
                }
            }
            try writer.writeAll("\n");
        }
    }
};<|MERGE_RESOLUTION|>--- conflicted
+++ resolved
@@ -37,10 +37,7 @@
 pub const DynArray = dynarray.DynArray;
 pub const DynIndexArray = dynarray.DynIndexArray;
 pub const DynIndexMap = dynarray.DynIndexMap;
-<<<<<<< HEAD
-=======
-
->>>>>>> 62378e97
+
 pub const EventDispatch = @import("event.zig").EventDispatch;
 pub const BitSet = @import("bitset.zig").BitSet;
 
@@ -176,12 +173,6 @@
     return null;
 }
 
-<<<<<<< HEAD
-pub const HALF_PI: Float = std.math.pi / 2.0;
-pub const TAU: Float = 2 * std.math.pi;
-
-pub const BitOperation = *const fn (bool, bool) callconv(.@"inline") bool;
-=======
 //////////////////////////////////////////////////////////////
 //// Geometry Utils functions
 //////////////////////////////////////////////////////////////
@@ -190,7 +181,7 @@
 pub const TAU: Float = 2 * std.math.pi;
 
 pub const BitOperation = *const fn (bool, bool) callconv(.Inline) bool;
->>>>>>> 62378e97
+
 pub inline fn bitOpAND(b1: bool, b2: bool) bool {
     return b1 and b2;
 }
@@ -201,13 +192,10 @@
     return b1 != b2;
 }
 
-<<<<<<< HEAD
 //////////////////////////////////////////////////////////////
 //// Geometry Utils
 //////////////////////////////////////////////////////////////
 
-=======
->>>>>>> 62378e97
 /// Two dimensional vector of i32 values
 pub const Vector2i = @Vector(2, CInt);
 /// Three dimensional vector of i32 values
